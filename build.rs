--- conflicted
+++ resolved
@@ -3,11 +3,7 @@
 use std::path::Path;
 
 fn compile_blueprint<T: ToString>(path: T) -> Result<String, String> {
-<<<<<<< HEAD
-    // python3 blueprint-compiler/blueprint-compiler.py compile ui/main.blp
-=======
     // python blueprint-compiler/blueprint-compiler.py compile ui/main.blp
->>>>>>> 0f94fef3
     let output = Command::new("python3")
         .arg("blueprint-compiler/blueprint-compiler.py")
         .arg("compile")
