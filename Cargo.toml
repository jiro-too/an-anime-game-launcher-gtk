[package]
name = "anime-game-launcher"
version = "1.2.4"
description = "Anime Game launcher"
authors = ["Nikita Podvirnyy <suimin.tu.mu.ga.mi@gmail.com>"]
license = "GPL-3.0"
edition = "2021"
build = "build.rs"

[profile.release]
strip = true
lto = true
opt-level = 3

[build-dependencies]
glib-build-tools = "0.16"

[dependencies]
discord-rich-presence = "0.2.3"
gtk = { package = "gtk4", version = "0.5", features = ["v4_8"] }
adw = { package = "libadwaita", version = "0.2", features = ["v1_2"] }
rfd = { version = "0.10", features = ["xdg-portal"], default-features = false }

<<<<<<< HEAD
anime-game-core = { path = "anime-game-core", features = [
    "all",
    "static",
    "genshin",
] }
wincompatlib = { version = "0.1.3", features = ["dxvk"] }
=======
anime-game-core = { path = "anime-game-core", features = ["all", "static", "genshin"] }
wincompatlib = "0.2.0"
>>>>>>> 3f364d16

serde = { version = "1.0", features = ["derive"] }
serde_json = "1.0"

dirs = "4.0.0"
wait_not_await = "0.2.1"
lazy_static = "1.4.0"
anyhow = "1.0"
md5 = "0.7"
cached = { version = "0.42", features = ["proc_macro"] }<|MERGE_RESOLUTION|>--- conflicted
+++ resolved
@@ -21,17 +21,8 @@
 adw = { package = "libadwaita", version = "0.2", features = ["v1_2"] }
 rfd = { version = "0.10", features = ["xdg-portal"], default-features = false }
 
-<<<<<<< HEAD
-anime-game-core = { path = "anime-game-core", features = [
-    "all",
-    "static",
-    "genshin",
-] }
-wincompatlib = { version = "0.1.3", features = ["dxvk"] }
-=======
 anime-game-core = { path = "anime-game-core", features = ["all", "static", "genshin"] }
 wincompatlib = "0.2.0"
->>>>>>> 3f364d16
 
 serde = { version = "1.0", features = ["derive"] }
 serde_json = "1.0"
